--- conflicted
+++ resolved
@@ -50,10 +50,7 @@
     "multiprocessing",
     # "email",
     # "http",
-<<<<<<< HEAD
-=======
     # "urllib",
->>>>>>> d96149ad
 ]
 
 IMAGE_FILES = [
