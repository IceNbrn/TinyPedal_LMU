#  TinyPedal is an open-source overlay application for racing simulation.
#  Copyright (C) 2022-2025 TinyPedal developers, see contributors.md file
#
#  This file is part of TinyPedal.
#
#  This program is free software: you can redistribute it and/or modify
#  it under the terms of the GNU General Public License as published by
#  the Free Software Foundation, either version 3 of the License, or
#  (at your option) any later version.
#
#  This program is distributed in the hope that it will be useful,
#  but WITHOUT ANY WARRANTY; without even the implied warranty of
#  MERCHANTABILITY or FITNESS FOR A PARTICULAR PURPOSE.  See the
#  GNU General Public License for more details.
#
#  You should have received a copy of the GNU General Public License
#  along with this program.  If not, see <https://www.gnu.org/licenses/>.

"""
Weather Widget
"""

from ..api_control import api
from ..units import set_symbol_temperature, set_unit_temperature
from ._base import Overlay

TEXT_TREND_SIGN = "●▲▼"  # 0 = constant, 1 = increasing, -1 = decreasing


class Realtime(Overlay):
    """Draw widget"""

    def __init__(self, config, widget_name):
        # Assign base setting
        super().__init__(config, widget_name)
        layout = self.set_grid_layout(gap=self.wcfg["bar_gap"])
        self.set_primary_layout(layout=layout)

        # Config font
        font_m = self.get_font_metrics(
            self.config_font(self.wcfg["font_name"], self.wcfg["font_size"]))

        # Config variable
        bar_padx = self.set_padding(self.wcfg["font_size"], self.wcfg["bar_padding"])
        prefix_wetness_just = max(
            len(self.wcfg["prefix_dry"]),
            len(self.wcfg["prefix_wet"]),
        )
        self.prefix_rain = self.wcfg["prefix_rain"]
        self.prefix_wetness = (
            self.wcfg["prefix_dry"].ljust(prefix_wetness_just),
            self.wcfg["prefix_wet"].ljust(prefix_wetness_just)
        )
        decimals = min(max(self.wcfg["decimal_places_temperature"], 0), 6)
        self.temp_cut = 2 + (self.cfg.units["temperature_unit"] == "Fahrenheit") + (decimals != 0) + decimals
        self.temp_digits = f"0{self.temp_cut + round(0.1 + decimals * 0.1, decimals)}f"

        # Config units
        self.unit_temp = set_unit_temperature(self.cfg.units["temperature_unit"])
        self.symbol_temp = set_symbol_temperature(self.cfg.units["temperature_unit"])

        # Base style
        self.setStyleSheet(self.set_qss(
            font_family=self.wcfg["font_name"],
            font_size=self.wcfg["font_size"],
            font_weight=self.wcfg["font_weight"])
        )

        # Track temperature
        if self.wcfg["show_temperature"]:
            layout_temp = self.set_grid_layout()
            track_temp = f"{self.unit_temp(0):{self.temp_digits}}"[:self.temp_cut]
            air_temp = f"{self.unit_temp(0):{self.temp_digits}}"[:self.temp_cut]
            text_temp = f"{track_temp}({air_temp}){self.symbol_temp}"
            bar_style_temp = self.set_qss(
                fg_color=self.wcfg["font_color_temperature"],
                bg_color=self.wcfg["bkg_color_temperature"]
            )
            self.bar_temp = self.set_qlabel(
                text=text_temp,
                style=bar_style_temp,
                width=font_m.width * len(text_temp) + bar_padx,
                last=0,
            )
            layout_temp.addWidget(self.bar_temp, 0, 0)

            self.bar_style_temp_trend = (
                self.set_qss(
                    fg_color=self.wcfg["font_color_trend_constant"],
                    bg_color=self.wcfg["bkg_color_temperature"]),
                self.set_qss(
                    fg_color=self.wcfg["font_color_trend_increasing"],
                    bg_color=self.wcfg["bkg_color_temperature"]),
                self.set_qss(
                    fg_color=self.wcfg["font_color_trend_decreasing"],
                    bg_color=self.wcfg["bkg_color_temperature"]),
            )
            self.bar_temp_trend = self.set_qlabel(
                text=TEXT_TREND_SIGN[0],
                style=self.bar_style_temp_trend[0],
                width=font_m.width + bar_padx,
                last=0,
            )
            layout_temp.addWidget(self.bar_temp_trend, 0, 1)
            self.set_primary_orient(
                target=layout_temp,
                column=self.wcfg["column_index_temperature"],
                option=None,
                default=1,
            )

        # Rain precipitation
        if self.wcfg["show_rain"]:
            layout_rain = self.set_grid_layout()
            text_rain = f"{self.prefix_rain}  0%"
            bar_style_rain = self.set_qss(
                fg_color=self.wcfg["font_color_rain"],
                bg_color=self.wcfg["bkg_color_rain"]
            )
            self.bar_rain = self.set_qlabel(
                text=text_rain,
                style=bar_style_rain,
                width=font_m.width * len(text_rain) + bar_padx,
                last=0,
            )
            layout_rain.addWidget(self.bar_rain, 0, 0)

            self.bar_style_raininess_trend = (
                self.set_qss(
                    fg_color=self.wcfg["font_color_trend_constant"],
                    bg_color=self.wcfg["bkg_color_rain"]),
                self.set_qss(
                    fg_color=self.wcfg["font_color_trend_increasing"],
                    bg_color=self.wcfg["bkg_color_rain"]),
                self.set_qss(
                    fg_color=self.wcfg["font_color_trend_decreasing"],
                    bg_color=self.wcfg["bkg_color_rain"]),
            )
            self.bar_raininess_trend = self.set_qlabel(
                text=TEXT_TREND_SIGN[0],
                style=self.bar_style_raininess_trend[0],
                width=font_m.width + bar_padx,
                last=0,
            )
            layout_rain.addWidget(self.bar_raininess_trend, 0, 1)
            self.set_primary_orient(
                target=layout_rain,
                column=self.wcfg["column_index_rain"],
                option=None,
                default=1,
            )

        # Surface wetness
        if self.wcfg["show_wetness"]:
            layout_wetness = self.set_grid_layout()
            text_wetness = f"{self.prefix_wetness[0]}  0%"
            bar_style_wetness = self.set_qss(
                fg_color=self.wcfg["font_color_wetness"],
                bg_color=self.wcfg["bkg_color_wetness"]
            )
            self.bar_wetness = self.set_qlabel(
                text=text_wetness,
                style=bar_style_wetness,
                width=font_m.width * len(text_wetness) + bar_padx,
                last=0,
            )
            layout_wetness.addWidget(self.bar_wetness, 0, 0)

            self.bar_style_wetness_trend = (
                self.set_qss(
                    fg_color=self.wcfg["font_color_trend_constant"],
                    bg_color=self.wcfg["bkg_color_wetness"]),
                self.set_qss(
                    fg_color=self.wcfg["font_color_trend_increasing"],
                    bg_color=self.wcfg["bkg_color_wetness"]),
                self.set_qss(
                    fg_color=self.wcfg["font_color_trend_decreasing"],
                    bg_color=self.wcfg["bkg_color_wetness"]),
            )
            self.bar_wetness_trend = self.set_qlabel(
                text=TEXT_TREND_SIGN[0],
                style=self.bar_style_wetness_trend[0],
                width=font_m.width + bar_padx,
                last=0,
            )
            layout_wetness.addWidget(self.bar_wetness_trend, 0, 1)
            self.set_primary_orient(
                target=layout_wetness,
                column=self.wcfg["column_index_wetness"],
                option=None,
                default=1,
            )

        # Last data
        self.temp_trend = TrendTimer(self.wcfg["temperature_trend_interval"])
        self.rain_trend = TrendTimer(self.wcfg["raininess_trend_interval"])
        self.wet_trend = TrendTimer(self.wcfg["wetness_trend_interval"])

    def timerEvent(self, event):
        """Update when vehicle on track"""
<<<<<<< HEAD

        if not self.state:
            return

        if self.state.active:

            lap_etime = api.read.timing.elapsed()

            # Track temperature
            if self.wcfg["show_temperature"]:
                temp_track = api.read.session.track_temperature()
                temp_air = api.read.session.ambient_temperature()
                temperature = temp_track + temp_air
                # Temperature
                self.update_temperature(self.bar_temp, temperature, temp_track, temp_air)
                # Temperature trend
                temp_trend = self.temp_trend.update(round(temperature, 1), lap_etime)
                self.update_temperature_trend(self.bar_temp_trend, temp_trend)

            # Rain precipitation
            if self.wcfg["show_rain"]:
                raininess = round(api.read.session.raininess(), 2)
                # Rain percentage
                self.update_raininess(self.bar_rain, raininess)
                # Rain trend
                rain_trend = self.rain_trend.update(raininess, lap_etime)
                self.update_raininess_trend(self.bar_raininess_trend, rain_trend)

            # Surface wetness
            if self.wcfg["show_wetness"]:
                wet_min, wet_max, wet_avg = api.read.session.wetness()
                wetness = wet_min + wet_max + wet_avg
                # Wetness percentage
                self.update_wetness(self.bar_wetness, wetness, wet_avg)
                # Wet trend
                wet_trend = self.wet_trend.update(wetness, lap_etime)
                self.update_wetness_trend(self.bar_wetness_trend, wet_trend)
=======
        lap_etime = api.read.timing.elapsed()

        # Track temperature
        if self.wcfg["show_temperature"]:
            temp_track = api.read.session.track_temperature()
            temp_air = api.read.session.ambient_temperature()
            temperature = temp_track + temp_air
            # Temperature
            self.update_temperature(self.bar_temp, temperature, temp_track, temp_air)
            # Temperature trend
            temp_trend = self.temp_trend.update(round(temperature, 1), lap_etime)
            self.update_temperature_trend(self.bar_temp_trend, temp_trend)

        # Rain precipitation
        if self.wcfg["show_rain"]:
            raininess = round(api.read.session.raininess(), 2)
            # Rain percentage
            self.update_raininess(self.bar_rain, raininess)
            # Rain trend
            rain_trend = self.rain_trend.update(raininess, lap_etime)
            self.update_raininess_trend(self.bar_raininess_trend, rain_trend)

        # Surface wetness
        if self.wcfg["show_wetness"]:
            wet_min, wet_max, wet_avg = api.read.session.wetness()
            wetness = wet_min + wet_max + wet_avg
            # Wetness percentage
            self.update_wetness(self.bar_wetness, wetness, wet_avg)
            # Wet trend
            wet_trend = self.wet_trend.update(wetness, lap_etime)
            self.update_wetness_trend(self.bar_wetness_trend, wet_trend)
>>>>>>> e61e2cb2

    # GUI update methods
    def update_temperature(self, target, data, track, air):
        """Track & ambient temperature"""
        if target.last != data:
            target.last = data
            track_temp = f"{self.unit_temp(track):{self.temp_digits}}"[:self.temp_cut]
            air_temp = f"{self.unit_temp(air):{self.temp_digits}}"[:self.temp_cut]
            target.setText(f"{track_temp}({air_temp}){self.symbol_temp}")

    def update_temperature_trend(self, target, data):
        """Temperature trend"""
        if target.last != data:
            target.last = data
            target.setText(TEXT_TREND_SIGN[data])
            target.setStyleSheet(self.bar_style_temp_trend[data])

    def update_raininess(self, target, data):
        """Rain percentage"""
        if target.last != data:
            target.last = data
            percent_rain = f"{data: >3.0%}"[:3]
            target.setText(f"{self.prefix_rain} {percent_rain}")

    def update_raininess_trend(self, target, data):
        """Raininess trend"""
        if target.last != data:
            target.last = data
            target.setText(TEXT_TREND_SIGN[data])
            target.setStyleSheet(self.bar_style_raininess_trend[data])

    def update_wetness(self, target, data, wet_average):
        """Surface wetness percentage"""
        if target.last != data:
            target.last = data
            percent_wet = f"{wet_average: >3.0%}"[:3]
            target.setText(f"{self.prefix_wetness[wet_average > 0.01]} {percent_wet}")

    def update_wetness_trend(self, target, data):
        """Surface wetness trend"""
        if target.last != data:
            target.last = data
            target.setText(TEXT_TREND_SIGN[data])
            target.setStyleSheet(self.bar_style_wetness_trend[data])


class TrendTimer:
    """Trend timer"""

    __slots__ = (
        "_trend_interval",
        "_last_reading",
        "_trend",
        "_timer",
    )

    def __init__(self, trend_interval: float) -> None:
        """
        Args:
            trend_interval: trend reset interval (seconds).
        """
        self._trend_interval = trend_interval
        self._last_reading = 0.0
        self._trend = 0
        self._timer = 0.0

    def update(self, reading: float, elapsed_time: float) -> int:
        """Update trend

        Args:
            reading: value.
            elapsed_time: current lap elapsed time.

        Returns:
            Trend, 0 = constant, 1 = increasing, -1 = decreasing.
        """
        if self._last_reading < reading:
            self._timer = elapsed_time
            self._trend = 1  # increased
        elif self._last_reading > reading:
            self._timer = elapsed_time
            self._trend = -1  # decreased
        elif elapsed_time - self._timer > self._trend_interval:
            self._timer = elapsed_time
            self._trend = 0  # no change
        self._last_reading = reading

        if self._timer > elapsed_time:
            self._timer = elapsed_time
        return self._trend<|MERGE_RESOLUTION|>--- conflicted
+++ resolved
@@ -198,45 +198,6 @@
 
     def timerEvent(self, event):
         """Update when vehicle on track"""
-<<<<<<< HEAD
-
-        if not self.state:
-            return
-
-        if self.state.active:
-
-            lap_etime = api.read.timing.elapsed()
-
-            # Track temperature
-            if self.wcfg["show_temperature"]:
-                temp_track = api.read.session.track_temperature()
-                temp_air = api.read.session.ambient_temperature()
-                temperature = temp_track + temp_air
-                # Temperature
-                self.update_temperature(self.bar_temp, temperature, temp_track, temp_air)
-                # Temperature trend
-                temp_trend = self.temp_trend.update(round(temperature, 1), lap_etime)
-                self.update_temperature_trend(self.bar_temp_trend, temp_trend)
-
-            # Rain precipitation
-            if self.wcfg["show_rain"]:
-                raininess = round(api.read.session.raininess(), 2)
-                # Rain percentage
-                self.update_raininess(self.bar_rain, raininess)
-                # Rain trend
-                rain_trend = self.rain_trend.update(raininess, lap_etime)
-                self.update_raininess_trend(self.bar_raininess_trend, rain_trend)
-
-            # Surface wetness
-            if self.wcfg["show_wetness"]:
-                wet_min, wet_max, wet_avg = api.read.session.wetness()
-                wetness = wet_min + wet_max + wet_avg
-                # Wetness percentage
-                self.update_wetness(self.bar_wetness, wetness, wet_avg)
-                # Wet trend
-                wet_trend = self.wet_trend.update(wetness, lap_etime)
-                self.update_wetness_trend(self.bar_wetness_trend, wet_trend)
-=======
         lap_etime = api.read.timing.elapsed()
 
         # Track temperature
@@ -268,7 +229,6 @@
             # Wet trend
             wet_trend = self.wet_trend.update(wetness, lap_etime)
             self.update_wetness_trend(self.bar_wetness_trend, wet_trend)
->>>>>>> e61e2cb2
 
     # GUI update methods
     def update_temperature(self, target, data, track, air):
